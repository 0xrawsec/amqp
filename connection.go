// Copyright (c) 2012, Sean Treadway, SoundCloud Ltd.
// Use of this source code is governed by a BSD-style
// license that can be found in the LICENSE file.
// Source code and contact info at http://github.com/streadway/amqp

package amqp

import (
	"bufio"
	"crypto/tls"
	"io"
	"net"
	"reflect"
	"strconv"
	"strings"
	"sync"
	"time"
)

const defaultHeartbeat = 10 * time.Second
const defaultConnectionTimeout = 30 * time.Second
const defaultProduct = "https://github.com/streadway/amqp"
const defaultVersion = "β"

// Config is used in DialConfig and Open to specify the desired tuning
// parameters used during a connection open handshake.  The negotiated tuning
// will be stored in the returned connection's Config field.
type Config struct {
	// The SASL mechanisms to try in the client request, and the successful
	// mechanism used on the Connection object.
	// If SASL is nil, PlainAuth from the URL is used.
	SASL []Authentication

	// Vhost specifies the namespace of permissions, exchanges, queues and
	// bindings on the server.  Dial sets this to the path parsed from the URL.
	Vhost string

	Channels  int           // 0 max channels means unlimited
	FrameSize int           // 0 max bytes means unlimited
	Heartbeat time.Duration // less than 1s uses the server's interval

	// TLSClientConfig specifies the client configuration of the TLS connection
	// when establishing a tls transport.
	// If the URL uses an amqps scheme, then an empty tls.Config with the
	// ServerName from the URL is used.
	TLSClientConfig *tls.Config

<<<<<<< HEAD
	// ConnectionTimeout specifies the duration to wait for Dialed TCP session to
	// be established.  ConnectionTimeout is also used as the initial read timout
	// for the AMQP connection handshake.
	ConnectionTimeout time.Duration

	// Properties is table of properties that the client advertises to the server.
	// This is an optional setting - if the application does not set this,
	// the underlying library will use a generic set of client properties.
	Properties Table
=======
	// Dial returns a net.Conn prepared for a TLS handshake with TSLClientConfig,
	// then an AMQP connection handshake.
	// If Dial is nil, net.DialTimeout with a 30s connection and 30s read
	// deadline is used.
	Dial func(network, addr string) (net.Conn, error)
>>>>>>> 0ce98cf5
}

// Connection manages the serialization and deserialization of frames from IO
// and dispatches the frames to the appropriate channel.  All RPC methods and
// asyncronous Publishing, Delivery, Ack, Nack and Return messages are
// multiplexed on this channel.  There must always be active receivers for
// every asynchronous message on this connection.
type Connection struct {
	destructor sync.Once  // shutdown once
	sendM      sync.Mutex // conn writer mutex
	m          sync.Mutex // struct field mutex

	conn io.ReadWriteCloser

	rpc       chan message
	writer    *writer
	sends     chan time.Time     // timestamps of each frame sent
	deadlines chan readDeadliner // heartbeater updates read deadlines

	channels channelRegistry

	noNotify bool // true when we will never notify again
	closes   []chan *Error
	blocks   []chan Blocking

	errors chan *Error

	Config Config // The negotiated Config after connection.open

	Major      int   // Server's major version
	Minor      int   // Server's minor version
	Properties Table // Server properties
}

type readDeadliner interface {
	SetReadDeadline(time.Time) error
}

// defaultDial establishes a connection when config.Dial is not provided
func defaultDial(network, addr string) (net.Conn, error) {
	conn, err := net.DialTimeout(network, addr, defaultConnectionTimeout)
	if err != nil {
		return nil, err
	}

	// Heartbeating hasn't started yet, don't stall forever on a dead server.
	if err := conn.SetReadDeadline(time.Now().Add(defaultConnectionTimeout)); err != nil {
		return nil, err
	}

	return conn, nil
}

// Dial accepts a string in the AMQP URI format and returns a new Connection
// over TCP using PlainAuth.  Defaults to a server heartbeat interval of 10
// seconds and sets the initial read deadline to 30 seconds.
//
// Dial uses the zero value of tls.Config when it encounters an amqps://
// scheme.  It is equivalent to calling DialTLS(amqp, nil).
func Dial(url string) (*Connection, error) {
	return DialConfig(url, Config{
		Heartbeat: defaultHeartbeat,
	})
}

// DialTLS accepts a string in the AMQP URI format and returns a new Connection
// over TCP using PlainAuth.  Defaults to a server heartbeat interval of 10
// seconds and sets the initial read deadline to 30 seconds.
//
// DialTLS uses the provided tls.Config when encountering an amqps:// scheme.
func DialTLS(url string, amqps *tls.Config) (*Connection, error) {
	return DialConfig(url, Config{
		Heartbeat:       defaultHeartbeat,
		TLSClientConfig: amqps,
	})
}

// DialConfig accepts a string in the AMQP URI format and a configuration for
// the transport and connection setup, returning a new Connection.  Defaults to
// a server heartbeat interval of 10 seconds and sets the initial read deadline
// to 30 seconds.
func DialConfig(url string, config Config) (*Connection, error) {
	var err error
	var conn net.Conn

	uri, err := ParseURI(url)
	if err != nil {
		return nil, err
	}

	if config.SASL == nil {
		config.SASL = []Authentication{uri.PlainAuth()}
	}

	if config.Vhost == "" {
		config.Vhost = uri.Vhost
	}

	if config.ConnectionTimeout == 0 {
		config.ConnectionTimeout = defaultConnectionTimeout
	}

	if config.Heartbeat == 0 {
		config.Heartbeat = defaultHeartbeat
	}

	if uri.Scheme == "amqps" && config.TLSClientConfig == nil {
		config.TLSClientConfig = new(tls.Config)
	}

	addr := net.JoinHostPort(uri.Host, strconv.FormatInt(int64(uri.Port), 10))

	dialer := config.Dial
	if dialer == nil {
		dialer = defaultDial
	}

	conn, err = dialer("tcp", addr)
	if err != nil {
		return nil, err
	}

	if config.TLSClientConfig != nil {
		// Use the URI's host for hostname validation unless otherwise set. Make a
		// copy so not to modify the caller's reference when the caller reuses a
		// tls.Config for a different URL.
		if config.TLSClientConfig.ServerName == "" {
			c := *config.TLSClientConfig
			c.ServerName = uri.Host
			config.TLSClientConfig = &c
		}

		client := tls.Client(conn, config.TLSClientConfig)
		if err := client.Handshake(); err != nil {
			conn.Close()
			return nil, err
		}

		conn = client
	}

	return Open(conn, config)
}

/*
Open accepts an already established connection, or other io.ReadWriteCloser as
a transport.  Use this method if you have established a TLS connection or wish
to use your own custom transport.

*/
func Open(conn io.ReadWriteCloser, config Config) (*Connection, error) {
	me := &Connection{
		conn:      conn,
		writer:    &writer{bufio.NewWriter(conn)},
		channels:  channelRegistry{channels: make(map[uint16]*Channel)},
		rpc:       make(chan message),
		sends:     make(chan time.Time),
		errors:    make(chan *Error, 1),
		deadlines: make(chan readDeadliner, 1),
	}
	go me.reader(conn)
	return me, me.open(config)
}

/*
NotifyClose registers a listener for close events either initiated by an error
accompaning a connection.close method or by a normal shutdown.

On normal shutdowns, the chan will be closed.

To reconnect after a transport or protocol error, register a listener here and
re-run your setup process.

*/
func (me *Connection) NotifyClose(c chan *Error) chan *Error {
	me.m.Lock()
	defer me.m.Unlock()

	if me.noNotify {
		close(c)
	} else {
		me.closes = append(me.closes, c)
	}

	return c
}

/*
NotifyBlock registers a listener for RabbitMQ specific TCP flow control method
extensions connection.blocked and connection.unblocked.  Flow control is active
with a reason when Blocking.Blocked is true.  When a Connection is blocked, all
methods will block across all connections until server resources become free
again.

This optional extension is supported by the server when the
"connection.blocked" server capability key is true.

*/
func (me *Connection) NotifyBlocked(c chan Blocking) chan Blocking {
	me.m.Lock()
	defer me.m.Unlock()

	if me.noNotify {
		close(c)
	} else {
		me.blocks = append(me.blocks, c)
	}

	return c
}

/*
Close requests and waits for the response to close the AMQP connection.

It's advisable to use this message when publishing to ensure all kernel buffers
have been flushed on the server and client before exiting.

An error indicates that server may not have received this request to close but
the connection should be treated as closed regardless.

After returning from this call, all resources associated with this connection,
including the underlying io, Channels, Notify listeners and Channel consumers
will also be closed.
*/
func (me *Connection) Close() error {
	defer me.shutdown(nil)
	return me.call(
		&connectionClose{
			ReplyCode: replySuccess,
			ReplyText: "kthxbai",
		},
		&connectionCloseOk{},
	)
}

func (me *Connection) closeWith(err *Error) error {
	defer me.shutdown(err)
	return me.call(
		&connectionClose{
			ReplyCode: uint16(err.Code),
			ReplyText: err.Reason,
		},
		&connectionCloseOk{},
	)
}

func (me *Connection) send(f frame) error {
	me.sendM.Lock()
	err := me.writer.WriteFrame(f)
	me.sendM.Unlock()

	if err != nil {
		// shutdown could be re-entrant from signaling notify chans
		go me.shutdown(&Error{
			Code:   FrameError,
			Reason: err.Error(),
		})
	} else {
		// Broadcast we sent a frame, reducing heartbeats, only
		// if there is something that can receive - like a non-reentrant
		// call or if the heartbeater isn't running
		select {
		case me.sends <- time.Now():
		default:
		}
	}

	return err
}

func (me *Connection) shutdown(err *Error) {
	me.destructor.Do(func() {
		me.m.Lock()
		defer me.m.Unlock()

		if err != nil {
			for _, c := range me.closes {
				c <- err
			}
		}

		for _, ch := range me.channels.removeAll() {
			ch.shutdown(err)
		}

		if err != nil {
			me.errors <- err
		}

		me.conn.Close()

		for _, c := range me.closes {
			close(c)
		}

		for _, c := range me.blocks {
			close(c)
		}

		me.noNotify = true
	})
}

// All methods sent to the connection channel should be synchronous so we
// can handle them directly without a framing component
func (me *Connection) demux(f frame) {
	if f.channel() == 0 {
		me.dispatch0(f)
	} else {
		me.dispatchN(f)
	}
}

func (me *Connection) dispatch0(f frame) {
	switch mf := f.(type) {
	case *methodFrame:
		switch m := mf.Method.(type) {
		case *connectionClose:
			// Send immediately as shutdown will close our side of the writer.
			me.send(&methodFrame{
				ChannelId: 0,
				Method:    &connectionCloseOk{},
			})

			me.shutdown(newError(m.ReplyCode, m.ReplyText))
		case *connectionBlocked:
			for _, c := range me.blocks {
				c <- Blocking{Active: true, Reason: m.Reason}
			}
		case *connectionUnblocked:
			for _, c := range me.blocks {
				c <- Blocking{Active: false}
			}
		default:
			me.rpc <- m
		}
	case *heartbeatFrame:
		// kthx - all reads reset our deadline.  so we can drop this
	default:
		// lolwat - channel0 only responds to methods and heartbeats
		me.closeWith(ErrUnexpectedFrame)
	}
}

func (me *Connection) dispatchN(f frame) {
	if channel := me.channels.get(f.channel()); channel != nil {
		channel.recv(channel, f)
	} else {
		me.dispatchClosed(f)
	}
}

// section 2.3.7: "When a peer decides to close a channel or connection, it
// sends a Close method.  The receiving peer MUST respond to a Close with a
// Close-Ok, and then both parties can close their channel or connection.  Note
// that if peers ignore Close, deadlock can happen when both peers send Close
// at the same time."
//
// When we don't have a channel, so we must respond with close-ok on a close
// method.  This can happen between a channel exception on an asynchronous
// method like basic.publish and a synchronous close with channel.close.
// In that case, we'll get both a channel.close and channel.close-ok in any
// order.
func (me *Connection) dispatchClosed(f frame) {
	// Only consider method frames, drop content/header frames
	if mf, ok := f.(*methodFrame); ok {
		switch mf.Method.(type) {
		case *channelClose:
			me.send(&methodFrame{
				ChannelId: f.channel(),
				Method:    &channelCloseOk{},
			})
		case *channelCloseOk:
			// we are already closed, so do nothing
		default:
			// unexpected method on closed channel
			me.closeWith(ErrClosed)
		}
	}
}

// Reads each frame off the IO and hand off to the connection object that
// will demux the streams and dispatch to one of the opened channels or
// handle on channel 0 (the connection channel).
func (me *Connection) reader(r io.Reader) {
	buf := bufio.NewReader(r)
	frames := &reader{buf}
	conn, haveDeadliner := r.(readDeadliner)

	for {
		frame, err := frames.ReadFrame()

		if err != nil {
			me.shutdown(&Error{Code: FrameError, Reason: err.Error()})
			return
		}

		me.demux(frame)

		if haveDeadliner {
			me.deadlines <- conn
		}
	}
}

// Ensures that at least one frame is being sent at the tuned interval with a
// jitter tolerance of 1s
func (me *Connection) heartbeater(interval time.Duration, done chan *Error) {
	const maxServerHeartbeatsInFlight = 3

	var sendTicks <-chan time.Time
	if interval > 0 {
		sendTicks = time.Tick(interval)
	}

	lastSent := time.Now()

	for {
		select {
		case at, stillSending := <-me.sends:
			// When actively sending, depend on sent frames to reset server timer
			if stillSending {
				lastSent = at
			} else {
				return
			}

		case at := <-sendTicks:
			// When idle, fill the space with a heartbeat frame
			if at.Sub(lastSent) > interval-time.Second {
				if err := me.send(&heartbeatFrame{}); err != nil {
					// send heartbeats even after close/closeOk so we
					// tick until the connection starts erroring
					return
				}
			}

		case conn := <-me.deadlines:
			// When reading, reset our side of the deadline, if we've negotiated one with
			// a deadline that covers at least 2 server heartbeats
			if interval > 0 {
				conn.SetReadDeadline(time.Now().Add(maxServerHeartbeatsInFlight * interval))
			}

		case <-done:
			return
		}
	}
}

// Convienence method to inspect the Connection.Properties["capabilities"]
// Table for server identified capabilities like "basic.ack" or
// "confirm.select".
func (me *Connection) isCapable(featureName string) bool {
	capabilities, _ := me.Properties["capabilities"].(Table)
	hasFeature, _ := capabilities[featureName].(bool)
	return hasFeature
}

/*
Channel opens a unique, concurrent server channel to process the bulk of AMQP
messages.  Any error from methods on this receiver will render the receiver
invalid and a new Channel should be opened.

*/
func (me *Connection) Channel() (*Channel, error) {
	id := me.channels.next()
	channel := newChannel(me, id)
	me.channels.add(id, channel)
	return channel, channel.open()
}

func (me *Connection) call(req message, res ...message) error {
	// Special case for when the protocol header frame is sent insted of a
	// request method
	if req != nil {
		if err := me.send(&methodFrame{ChannelId: 0, Method: req}); err != nil {
			return err
		}
	}

	select {
	case err := <-me.errors:
		return err

	case msg := <-me.rpc:
		// Try to match one of the result types
		for _, try := range res {
			if reflect.TypeOf(msg) == reflect.TypeOf(try) {
				// *res = *msg
				vres := reflect.ValueOf(try).Elem()
				vmsg := reflect.ValueOf(msg).Elem()
				vres.Set(vmsg)
				return nil
			}
		}
		return ErrCommandInvalid
	}

	panic("unreachable")
}

//    Connection          = open-Connection *use-Connection close-Connection
//    open-Connection     = C:protocol-header
//                          S:START C:START-OK
//                          *challenge
//                          S:TUNE C:TUNE-OK
//                          C:OPEN S:OPEN-OK
//    challenge           = S:SECURE C:SECURE-OK
//    use-Connection      = *channel
//    close-Connection    = C:CLOSE S:CLOSE-OK
//                        / S:CLOSE C:CLOSE-OK
func (me *Connection) open(config Config) error {
	if err := me.send(&protocolHeader{}); err != nil {
		return err
	}

	return me.openStart(config)
}

func (me *Connection) openStart(config Config) error {
	start := &connectionStart{}

	if err := me.call(nil, start); err != nil {
		return err
	}

	me.Major = int(start.VersionMajor)
	me.Minor = int(start.VersionMinor)
	me.Properties = Table(start.ServerProperties)

	// eventually support challenge/response here by also responding to
	// connectionSecure.
	auth, ok := pickSASLMechanism(config.SASL, strings.Split(start.Mechanisms, " "))
	if !ok {
		return ErrSASL
	}

	// Save this mechanism off as the one we chose
	me.Config.SASL = []Authentication{auth}

	return me.openTune(config, auth)
}

func (me *Connection) openTune(config Config, auth Authentication) error {

	if len(config.Properties) == 0 {
		config.Properties = Table{
			"product": defaultProduct,
			"version": defaultVersion,
		}
	}

	config.Properties["capabilities"] = Table{
		"connection.blocked":     true,
		"consumer_cancel_notify": true,
	}

	ok := &connectionStartOk{
		Mechanism:        auth.Mechanism(),
		Response:         auth.Response(),
		ClientProperties: config.Properties,
	}
	tune := &connectionTune{}

	if err := me.call(ok, tune); err != nil {
		// per spec, a connection can only be closed when it has been opened
		// so at this point, we know it's an auth error, but the socket
		// was closed instead.  Return a meaningful error.
		return ErrCredentials
	}

	// When this is bounded, share the bound.  We're effectively only bounded
	// by MaxUint16.  If you hit a wrap around bug, throw a small party then
	// make an github issue.
	me.Config.Channels = pick(config.Channels, int(tune.ChannelMax))

	// Frame size includes headers and end byte (len(payload)+8), even if
	// this is less than FrameMinSize, use what the server sends because the
	// alternative is to stop the handshake here.
	me.Config.FrameSize = pick(config.FrameSize, int(tune.FrameMax))

	// Save this off for resetDeadline()
	me.Config.Heartbeat = time.Second * time.Duration(pick(
		int(config.Heartbeat/time.Second),
		int(tune.Heartbeat)))

	// "The client should start sending heartbeats after receiving a
	// Connection.Tune method"
	go me.heartbeater(me.Config.Heartbeat, me.NotifyClose(make(chan *Error, 1)))

	if err := me.send(&methodFrame{
		ChannelId: 0,
		Method: &connectionTuneOk{
			ChannelMax: uint16(me.Config.Channels),
			FrameMax:   uint32(me.Config.FrameSize),
			Heartbeat:  uint16(me.Config.Heartbeat / time.Second),
		},
	}); err != nil {
		return err
	}

	return me.openVhost(config)
}

func (me *Connection) openVhost(config Config) error {
	req := &connectionOpen{VirtualHost: config.Vhost}
	res := &connectionOpenOk{}

	if err := me.call(req, res); err != nil {
		// Cannot be closed yet, but we know it's a vhost problem
		return ErrVhost
	}

	me.Config.Vhost = config.Vhost

	return nil
}

func pick(client, server int) int {
	if client == 0 || server == 0 {
		// max
		if client > server {
			return client
		} else {
			return server
		}
	} else {
		// min
		if client > server {
			return server
		} else {
			return client
		}
	}
	panic("unreachable")
}<|MERGE_RESOLUTION|>--- conflicted
+++ resolved
@@ -45,7 +45,6 @@
 	// ServerName from the URL is used.
 	TLSClientConfig *tls.Config
 
-<<<<<<< HEAD
 	// ConnectionTimeout specifies the duration to wait for Dialed TCP session to
 	// be established.  ConnectionTimeout is also used as the initial read timout
 	// for the AMQP connection handshake.
@@ -55,13 +54,12 @@
 	// This is an optional setting - if the application does not set this,
 	// the underlying library will use a generic set of client properties.
 	Properties Table
-=======
+
 	// Dial returns a net.Conn prepared for a TLS handshake with TSLClientConfig,
 	// then an AMQP connection handshake.
 	// If Dial is nil, net.DialTimeout with a 30s connection and 30s read
 	// deadline is used.
 	Dial func(network, addr string) (net.Conn, error)
->>>>>>> 0ce98cf5
 }
 
 // Connection manages the serialization and deserialization of frames from IO
